"""
Tests for the top level interface.
"""

import unittest
import os.path

from matminer.datasets.dataset_retrieval import load_dataset
from sklearn.metrics import r2_score
from sklearn.exceptions import NotFittedError

from automatminer.pipeline import MatPipe
<<<<<<< HEAD
from automatminer.configs import get_debug_config
=======
from automatminer.presets import get_preset_config
>>>>>>> e3e2862a

test_dir = os.path.dirname(__file__)


@unittest.skipIf("CI" in os.environ.keys(), "Test too intensive for CircleCI.")
class TestMatPipe(unittest.TestCase):
    def setUp(self):
        df = load_dataset("elastic_tensor_2015").rename(
            columns={"formula": "composition"})
        self.df = df[["composition", "K_VRH"]]
        self.extra_features = df["G_VRH"]
        self.target = "K_VRH"
        self.config = get_preset_config("debug")
        self.pipe = MatPipe(**self.config)

    def test_transferability(self):
        df_train = self.df.iloc[:200]
        df_test = self.df.iloc[201:250]
<<<<<<< HEAD
        debug_config = get_debug_config()
        pipe = MatPipe(**debug_config)
        pipe.fit(df_train, self.target)
        df_test = pipe.predict(df_test, self.target)
=======
        self.pipe.fit(df_train, self.target)
        df_test = self.pipe.predict(df_test, self.target)
>>>>>>> e3e2862a
        true = df_test[self.target]
        test = df_test[self.target + " predicted"]
        self.assertTrue("composition" not in df_test.columns)
        self.assertTrue(r2_score(true, test) > 0.5)

        # Use the same pipe object by refitting and reusing
        df_train2 = self.df.iloc[250:450]
        df_test2 = self.df.iloc[451:500]
        self.pipe.fit(df_train2, self.target)
        df_test2 = self.pipe.predict(df_test2, self.target)
        true2 = df_test2[self.target]
        test2 = df_test2[self.target + " predicted"]
        self.assertTrue("composition" not in df_test2.columns)
        self.assertTrue(r2_score(true2, test2) > 0.5)

    def test_user_features(self):
<<<<<<< HEAD
        debug_config = get_debug_config()
        pipe = MatPipe(**debug_config)
=======
>>>>>>> e3e2862a
        df = self.df
        df["G_VRH"] = self.extra_features
        self.assertTrue("G_VRH" in df.columns)
        self.assertTrue("K_VRH" in df.columns)
        df_train = df.iloc[:200]
        df_test = df.iloc[201:250]
        self.pipe.fit(df_train, self.target)

        # If shear modulus is included as a feature it should probably show up
        # in the final pipeline
        self.assertTrue("G_VRH" in self.pipe.learner.features)
        df_test = self.pipe.predict(df_test, self.target)
        true = df_test[self.target]
        test = df_test[self.target + " predicted"]
        self.assertTrue(r2_score(true, test) > 0.75)

    def test_benchmarking(self):
<<<<<<< HEAD
        debug_config = get_debug_config()
        pipe = MatPipe(**debug_config)
=======
>>>>>>> e3e2862a
        df = self.df.iloc[500:700]
        df_test = self.pipe.benchmark(df, self.target, test_spec=0.25)
        self.assertEqual(df_test.shape[0], 50)
        true = df_test[self.target]
        test = df_test[self.target + " predicted"]
        self.assertTrue(r2_score(true, test) > 0.5)

    def test_persistence_and_digest(self):
<<<<<<< HEAD
        debug_config = get_debug_config()
        pipe = MatPipe(**debug_config)
=======
>>>>>>> e3e2862a
        with self.assertRaises(NotFittedError):
            self.pipe.save()
        df = self.df[-200:]
        self.pipe.fit(df, self.target)

        filename = os.path.join(test_dir, "test_pipe.p")
        self.pipe.save(filename=filename)
        self.pipe = MatPipe.load(filename, logger=False)
        df_test = self.pipe.predict(self.df[-220:-201], self.target)
        self.assertTrue(self.target in df_test.columns)
        self.assertTrue(self.target + " predicted" in df_test.columns)

        digest_file = os.path.join(test_dir, "matdigest.txt")
        digest = self.pipe.digest(filename=digest_file)
        self.assertTrue(os.path.isfile(digest_file))
        self.assertTrue(isinstance(digest, str))


<|MERGE_RESOLUTION|>--- conflicted
+++ resolved
@@ -10,11 +10,7 @@
 from sklearn.exceptions import NotFittedError
 
 from automatminer.pipeline import MatPipe
-<<<<<<< HEAD
-from automatminer.configs import get_debug_config
-=======
 from automatminer.presets import get_preset_config
->>>>>>> e3e2862a
 
 test_dir = os.path.dirname(__file__)
 
@@ -33,15 +29,8 @@
     def test_transferability(self):
         df_train = self.df.iloc[:200]
         df_test = self.df.iloc[201:250]
-<<<<<<< HEAD
-        debug_config = get_debug_config()
-        pipe = MatPipe(**debug_config)
-        pipe.fit(df_train, self.target)
-        df_test = pipe.predict(df_test, self.target)
-=======
         self.pipe.fit(df_train, self.target)
         df_test = self.pipe.predict(df_test, self.target)
->>>>>>> e3e2862a
         true = df_test[self.target]
         test = df_test[self.target + " predicted"]
         self.assertTrue("composition" not in df_test.columns)
@@ -58,11 +47,6 @@
         self.assertTrue(r2_score(true2, test2) > 0.5)
 
     def test_user_features(self):
-<<<<<<< HEAD
-        debug_config = get_debug_config()
-        pipe = MatPipe(**debug_config)
-=======
->>>>>>> e3e2862a
         df = self.df
         df["G_VRH"] = self.extra_features
         self.assertTrue("G_VRH" in df.columns)
@@ -80,11 +64,6 @@
         self.assertTrue(r2_score(true, test) > 0.75)
 
     def test_benchmarking(self):
-<<<<<<< HEAD
-        debug_config = get_debug_config()
-        pipe = MatPipe(**debug_config)
-=======
->>>>>>> e3e2862a
         df = self.df.iloc[500:700]
         df_test = self.pipe.benchmark(df, self.target, test_spec=0.25)
         self.assertEqual(df_test.shape[0], 50)
@@ -93,11 +72,6 @@
         self.assertTrue(r2_score(true, test) > 0.5)
 
     def test_persistence_and_digest(self):
-<<<<<<< HEAD
-        debug_config = get_debug_config()
-        pipe = MatPipe(**debug_config)
-=======
->>>>>>> e3e2862a
         with self.assertRaises(NotFittedError):
             self.pipe.save()
         df = self.df[-200:]
