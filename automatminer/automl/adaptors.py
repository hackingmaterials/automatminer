--- conflicted
+++ resolved
@@ -1,31 +1,15 @@
 """
 Adaptor classes for using AutoML packages in a Matbench pipeline.
-
 Current adaptor classes are:
-
     TPOTAdaptor: Uses the backend from the automl project TPOT, which can be
         found at https://github.com/EpistasisLab/tpot
 """
-import sys
-sys.path.append("/Users/scherfaoui/LBL/automatminer")
 from collections import OrderedDict
-from sklearn.exceptions import NotFittedError
+
 from tpot import TPOTClassifier, TPOTRegressor
-<<<<<<< HEAD
 
 from automatminer.automl.config.tpot_configs import TPOT_CLASSIFIER_CONFIG, \
     TPOT_REGRESSOR_CONFIG
-=======
-from automatminer.automl.tpot_configs.classifier import classifier_config_dict_mb
-from automatminer.automl.tpot_configs.regressor import regressor_config_dict_mb
-
-#from automatminer.utils.package_tools import AutomatminerError, set_fitted, check_fitted
-#from automatminer.utils.ml_tools import is_greater_better, \
-    #regression_or_classification
-#from automatminer.base import AutoMLAdaptor, LoggableMixin
-from automatminer.automl.keras_wrapper import NnWrapper
-
->>>>>>> 4fb065c5
 from automatminer.utils.pkg import AutomatminerError, set_fitted, \
     check_fitted
 from automatminer.utils.ml import is_greater_better, \
@@ -37,18 +21,15 @@
 __authors__ = ['Alex Dunn <ardunn@lbl.gov'
                'Alireza Faghaninia <alireza.faghaninia@gmail.com>',
                'Qi Wang <wqthu11@gmail.com>',
-               'Daniel Dopp <dbdopp@lbl.gov>',
-               'Samy Cherfaoui <SCherfaoui@lbl.gov>']
+               'Daniel Dopp <dbdopp@lbl.gov>']
 
 
 class TPOTAdaptor(DFMLAdaptor, LoggableMixin):
     """
     A dataframe adaptor for the TPOT classifiers and regressors.
-
     Args:
         tpot_kwargs: All kwargs accepted by a TPOTRegressor/TPOTClassifier
             or TPOTBase object.
-
             Note that for example, you can limit the models that TPOT explores
             by setting config_dict directly. For example, if you want to only
             use random forest:
@@ -61,14 +42,11 @@
                 'bootstrap': [True, False]
                 },
             }
-
         logger (Logger, bool): A custom logger object to use for logging.
             Alternatively, if set to True, the default automatminer logger will
             be used. If set to False, then no logging will occur.
-
     Attributes:
         The following attributes are set during fitting.
-
         mode (str): Either "regression" or "classification"
         features (list): The features labels used to develop the ml model.
         ml_data (dict): The raw ml data used for training.
@@ -102,16 +80,13 @@
     def fit(self, df, target, **fit_kwargs):
         """
         Train a TPOTRegressor or TPOTClassifier by fitting on a dataframe.
-
         Args:
             df (pandas.DataFrame): The df to be used for training.
             target (str): The key used to identify the machine learning target.
             **fit_kwargs: Keyword arguments to be passed to the TPOT backend.
                 These arguments must be valid arguments to the TPOTBase class.
-
         Returns:
             TPOTAdaptor (self)
-
         """
         # Prevent goofy pandas casting by casting to native
         y = df[target].values.tolist()
@@ -149,18 +124,14 @@
     def best_models(self):
         """
         The best models found by TPOT, in order of descending performance.
-
         If you want a pipeline you can use to make predtions, use the
         best_pipeline.
-
         Performance is evaluated based on the TPOT scoring. This can be changed
         by passing a "scoring" kwarg into the __init__ method.
-
         Returns:
             best_models_and_scores (dict): Keys are names of models. Values
                 are the best internal cv scores of that model with the
                 best hyperparameter combination found.
-
         """
         self.greater_score_is_better = is_greater_better(
             self.backend.scoring_function)
@@ -207,689 +178,17 @@
     def predict(self, df, target):
         """
         Predict the target property of materials given a df of features.
-
         The predictions are appended to the dataframe in a column called:
             "{target} predicted"
-
         Args:
             df (pandas.DataFrame): Contains all features needed for ML (i.e.,
                 all features contained in the training dataframe.
             target (str): The property to be predicted. Should match the target
                 used for fitting. May or may not be present in the argument
                 dataframe.
-
         Returns:
             (pandas.DataFrame): The argument dataframe plus a column containing
                 the predictions of the target.
-
-        """
-        # todo: We should have the ability to ensembelize predictions based on
-        # todo: the top models (including one model type with mutliple
-        # todo: combinations of model params).
-        if target != self.fitted_target:
-            raise AutomatminerError("Argument dataframe target {} is different from"
-                                " the fitted dataframe target! {}"
-                                "".format(target, self.fitted_target))
-        elif not all([f in df.columns for f in self._features]):
-            not_in_model = [f for f in self._features if f not in df.columns]
-            not_in_df = [f for f in df.columns if f not in self._features]
-            raise AutomatminerError("Features used to build model are different "
-                                "from df columns! Features located in model "
-                                "not located in df: \n{} \n Features located "
-                                "in df not in model: \n{}".format(not_in_df,
-                                                                  not_in_model))
-            raise AutomatminerError("Features used to build model are different"
-                                    " from df columns! Features located in "
-                                    "model not located in df: \n{} \n Features "
-                                    "located in df not in model: \n{}"
-                                    "".format(not_in_df, not_in_model))
-
-        else:
-            X = df[self._features].values  # rectify feature order
-            y_pred = self._backend.predict(X)
-            df[target + " predicted"] = y_pred
-            self.logger.info("Prediction finished successfully.")
-            return df
-
-
-class NeuralNetworkAdaptor(LoggableMixin):
-    """
-        A dataframe adaptor for a Keras neural network regressor/classifier.
-
-        Args:
-            logger (Logger, bool): A custom logger object to use for logging.
-                Alternatively, if set to True, the default automatminer logger will be
-                used. If set to False, then no logging will occur.
-            hidden_layer_sizes: Number of layers in the neural network
-            init: Initialization function to use for neural network
-            optimizer: Optimizer used in neural network
-            dropout: The dropout rate (used as a form of regularization to reduce overfitting)
-            show_accuracy: Boolean to indicate whether accuracy should be shown when fitting/predicting with the model
-            batch_spec: Tuple consisting of number of epochs the neural network should go through and batch size (number
-                of training examples per epoch
-            activation: Activation function to use for neural network. By default, we use relu
-            input_noise: Any noise that must be added to the input of the system
-            use_maxout: Boolean to indicate if network should be maxout network
-            use_maxnorm: Boolean to indicate if maxnorm regularization constraints should be used
-            learning_rate: Specifies learning rate decay of ADAM optimizer
-            stop_early: True if neural network should stop training after loss starts to increases, false otherwise.
-            **kwargs: Additional (optional) args needed for neural network wrapper.
-
-        Attributes:
-            The following attributes are set during fitting.
-
-            mode (str): Either "regression" or "classification"
-            features (list): The features labels used to develop the ml model.
-            ml_data (dict): The raw ml data used for training.
-            backend (NnWrapper): The Keras neural network architecture used for ML training.
-            is_fit (bool): If True, the adaptor and backend are fit to a dataset.
-            fitted_target (str): The target name in the df used for training.
-            score (double): Internal CV score of the best model (Stored in backend)
-    """
-    def __init__(self, logger=True, init="glorot_uniform", optimizer="adam", hidden_layer_sizes=(100,), units=20, dropout=0.5, show_accuracy=True, batch_spec=((400, 1024), (100, -1)), activation="relu", input_noise=0., use_maxout=False, use_maxnorm=False, learning_rate=0.001, stop_early=False, kfold_splits = 2, **kwargs):
-        self.mode = None
-        self.hidden_layer_sizes = hidden_layer_sizes
-        self.dropout = dropout
-        self.show_accuracy = show_accuracy
-        self.batch_spec = batch_spec
-        self.activation = activation
-        self.input_noise = input_noise
-        self.use_maxout = use_maxout
-        self.use_maxnorm = use_maxnorm
-        self.learning_rate = learning_rate
-        self.stop_early = stop_early
-        self.units = units
-        self._backend = None
-        self.kwargs = kwargs
-        self._features = None
-        self._logger = self.get_logger(logger)
-        self.is_fit = False
-        self.init = init
-        self.optimizer = optimizer
-        self.score = 0
-        self.kfold_splits = kfold_splits
-        self._best_pipeline = None
-        self.backend = None
-        self.best_pipeline = None
-
-    @set_fitted
-    def fit(self, df, target, **fit_kwargs):
-        """
-        Train a neural network by fitting on a dataframe.
-
-        Args:
-            df (pandas.DataFrame): The df to be used for training.
-            target (str): The key used to identify the machine learning target.
-            **fit_kwargs: Keyword arguments to be passed to the neural network's fit method.
-                These arguments must be valid arguments to the Keras neural network fit method.
-
-        Returns:
-            NeuralNetworkAdaptor(self)
-
-        """
-        y = df[target]
-        X = df.drop(columns=target)
-
-        # Determine learning type based on whether classification or regression
-        self.mode = regression_or_classification(df[target])
-        self._features = df.drop(columns=target).columns.tolist()
-        self._ml_data = {"X": X, "y": y}
-        self.fitted_target = target
-        print(self._logger)
-        self._logger.info("Neural network fitting started.")
-        self._backend = NnWrapper(self.init, self.optimizer, self.hidden_layer_sizes, self.units, self.dropout, self.show_accuracy, self.batch_spec, self.activation, self.input_noise, self.use_maxout, self.use_maxnorm, self.learning_rate, self.stop_early, self.kfold_splits, self.mode)
-        self._backend = self._backend.best_model(X, y, self.mode)
-        self._backend.fit(X, y, **fit_kwargs)
-        self._logger.info("Neural network fitting finished.")
-        #self._best_pipeline = self._backend
-        #self.best_pipeline = self._backend
-        self.backend = self._backend
-        return self
-
-    @check_fitted
-    def predict(self, df, target):
-        """
-        Predict the target property of materials given a df of features.
-
-        The predictions are appended to the dataframe in a column called:
-            "{target} predicted"
-
-        Args:
-            df (pandas.DataFrame): Contains all features needed for ML (i.e.,
-                all features contained in the training dataframe.
-            target (str): The property to be predicted. Should match the target
-                used for fitting. May or may not be present in the argument
-                dataframe.
-
-        Returns:
-            (pandas.DataFrame): The argument dataframe plus a column containing
-                the predictions of the target.
-
-        """
-        if target != self.fitted_target:
-            raise AutomatminerError("Argument dataframe target {} is different from"
-                                " the fitted dataframe target! {}"
-                                "".format(target, self.fitted_target))
-        elif not self.is_fit:
-            raise NotFittedError("The TPOT models have not been fit!")
-        elif not all([f in df.columns for f in self._features]):
-            not_in_model = [f for f in self._features if f not in df.columns]
-            not_in_df = [f for f in df.columns if f not in self._features]
-            raise AutomatminerError("Features used to build model are different "
-                                "from df columns! Features located in model "
-                                "not located in df: \n{} \n Features located "
-                                "in df not in model: \n{}".format(not_in_df,
-                                                                  not_in_model))
-        else:
-            X = df[self._features]  # rectify feature order
-            y_pred = self.backend.predict(X)
-            df[target + " predicted"] = y_pred
-            self.logger.debug("Prediction finished successfully.")
-            return df
-
-    @property
-    @check_fitted
-    def best_model(self):
-        """
-        The best model found by the wrapper. Performance is evaluated based on cross validation scores
-
-        Returns:
-            self.backend, self.score (tuple): Contains best architecture returned as well as its cross
-            validation score
-
-        """
-        return self.backend, 0
-
-if __name__ == "__main__":
-    from matminer.datasets.dataset_retrieval import load_dataset
-    from automatminer.featurization import AutoFeaturizer
-    from automatminer.preprocessing import DataCleaner, FeatureReducer
-    import math
-
-    # Load a dataset
-    df = load_dataset("elastic_tensor_2015").rename(
-        columns={"formula": "composition"})[["composition", "K_VRH"]]
-    testdf = df.iloc[400:550]
-    traindf = df.iloc[:400]
-    traindf.reset_index()
-    target = "K_VRH""""
-Adaptor classes for using AutoML packages in a Matbench pipeline.
-
-Current adaptor classes are:
-
-    TPOTAdaptor: Uses the backend from the automl project TPOT, which can be
-        found at https://github.com/EpistasisLab/tpot
-"""
-import sys
-sys.path.append("/Users/scherfaoui/LBL/automatminer")
-from collections import OrderedDict
-from sklearn.exceptions import NotFittedError
-from tpot import TPOTClassifier, TPOTRegressor
-from automatminer.automl.tpot_configs.classifier import classifier_config_dict_mb
-from automatminer.automl.tpot_configs.regressor import regressor_config_dict_mb
-#from automatminer.utils.package_tools import AutomatminerError, set_fitted, check_fitted
-#from automatminer.utils.ml_tools import is_greater_better, \
-    #regression_or_classification
-#from automatminer.base import AutoMLAdaptor, LoggableMixin
-from automatminer.automl.keras_wrapper import NnWrapper
-
-__authors__ = ['Alex Dunn <ardunn@lbl.gov'
-               'Alireza Faghaninia <alireza.faghaninia@gmail.com>',
-               'Qi Wang <wqthu11@gmail.com>',
-               'Daniel Dopp <dbdopp@lbl.gov>',
-               'Samy Cherfaoui <SCherfaoui@lbl.gov>']
-
-_classifier_modes = {'classifier', 'classification', 'classify'}
-
-_regressor_modes = {'regressor', 'regression', 'regress'}
-
-
-class TPOTAdaptor(DFMLAdaptor, LoggableMixin):
-    """
-    A dataframe adaptor for the TPOT classifiers and regressors.
-
-    Args:
-        tpot_kwargs: All kwargs accepted by a TPOTRegressor/TPOTClassifier
-            or TPOTBase object.
-
-            Note that for example, you can limit the models that TPOT explores
-            by setting config_dict directly. For example, if you want to only
-            use random forest:
-        config_dict = {
-            'sklearn.ensemble.RandomForestRegressor': {
-                'n_estimators': [100],
-                'max_features': np.arange(0.05, 1.01, 0.05),
-                'min_samples_split': range(2, 21),
-                'min_samples_leaf': range(1, 21),
-                'bootstrap': [True, False]
-                },
-            }
-
-        logger (Logger, bool): A custom logger object to use for logging.
-            Alternatively, if set to True, the default automatminer logger will
-            be used. If set to False, then no logging will occur.
-
-    Attributes:
-        The following attributes are set during fitting.
-
-        mode (str): Either "regression" or "classification"
-        features (list): The features labels used to develop the ml model.
-        ml_data (dict): The raw ml data used for training.
-        best_pipeline (sklearn.Pipeline): The best fitted pipeline found.
-        best_models (OrderedDict): The best model names and their scores.
-        backend (TPOTBase): The TPOT object interface used for ML training.
-        is_fit (bool): If True, the adaptor and backend are fit to a dataset.
-        models (OrderedDict): The raw sklearn-style models output by TPOT.
-        fitted_target (str): The target name in the df used for training.
-    """
-
-    def __init__(self, logger=True, **tpot_kwargs):
-        tpot_kwargs['cv'] = tpot_kwargs.get('cv', 5)
-        tpot_kwargs['n_jobs'] = tpot_kwargs.get('n_jobs', -1)
-        tpot_kwargs['verbosity'] = tpot_kwargs.get('verbosity', 2)
-
-        self.mode = None
-        self._backend = None
-        self.tpot_kwargs = tpot_kwargs
-        self.fitted_target = None
-        self._features = None
-        self.models = None
-        self._logger = self.get_logger(logger)
-        self.is_fit = False
-        self.random_state = tpot_kwargs.get('random_state', None)
-        self._ml_data = None
-        self.greater_score_is_better = None
-
-    @set_fitted
-    def fit(self, df, target, **fit_kwargs):
-        """
-        Train a TPOTRegressor or TPOTClassifier by fitting on a dataframe.
-
-        Args:
-            df (pandas.DataFrame): The df to be used for training.
-            target (str): The key used to identify the machine learning target.
-            **fit_kwargs: Keyword arguments to be passed to the TPOT backend.
-                These arguments must be valid arguments to the TPOTBase class.
-
-        Returns:
-            TPOTAdaptor (self)
-
-        """
-        # Prevent goofy pandas casting by casting to native
-        y = df[target].values.tolist()
-        X = df.drop(columns=target).values.tolist()
-
-        # Determine learning type based on whether classification or regression
-        self.mode = regression_or_classification(df[target])
-        if self.mode == "classification":
-            self.tpot_kwargs['config_dict'] = self.tpot_kwargs.get(
-                'config_dict', classifier_config_dict_mb)
-            self._backend = TPOTClassifier(**self.tpot_kwargs)
-        elif self.mode == "regression":
-            self.tpot_kwargs['config_dict'] = self.tpot_kwargs.get(
-                'config_dict', regressor_config_dict_mb)
-            self._backend = TPOTRegressor(**self.tpot_kwargs)
-        else:
-            raise ValueError("Learning type {} not recognized as a valid mode "
-                             "for {}".format(self.mode,
-                                             self.__class__.__name__))
-        self._features = df.drop(columns=target).columns.tolist()
-        self._ml_data = {"X": X, "y": y}
-        self.fitted_target = target
-        self.logger.info("TPOT fitting started.")
-        self._backend = self._backend.fit(X, y, **fit_kwargs)
-        self.logger.info("TPOT fitting finished.")
-        return self
-
-    @property
-    @check_fitted
-    def best_models(self):
-        """
-        The best models found by TPOT, in order of descending performance.
-
-        If you want a pipeline you can use to make predtions, use the
-        best_pipeline.
-
-        Performance is evaluated based on the TPOT scoring. This can be changed
-        by passing a "scoring" kwarg into the __init__ method.
-
-        Returns:
-            best_models_and_scores (dict): Keys are names of models. Values
-                are the best internal cv scores of that model with the
-                best hyperparameter combination found.
-
-        """
-        self.greater_score_is_better = is_greater_better(
-            self.backend.scoring_function)
-
-        # Get list of evaluated model names, cast to set and back
-        # to get unique model names, instantiate ordered model dictionary
-        evaluated_models = [key.split('(')[0]
-                            for key in
-                            self.backend.evaluated_individuals_.keys()]
-        model_names = list(set(evaluated_models))
-        models = OrderedDict({model: [] for model in model_names})
-
-        # This makes a dict of model names mapped to all runs of that model
-        for key, val in self.backend.evaluated_individuals_.items():
-            models[key.split('(')[0]].append(val)
-
-        # For each base model type sort the runs by best score
-        for model_name in model_names:
-            models[model_name].sort(
-                key=lambda x: x['internal_cv_score'],
-                reverse=self.greater_score_is_better
-            )
-
-        # Gets a simplified dict of the model to only its best run
-        # Sort the best individual models by type to best models overall
-        best_models = OrderedDict(
-            sorted({model: models[model][0] for model in models}.items(),
-                   key=lambda x: x[1]['internal_cv_score'],
-                   reverse=self.greater_score_is_better))
-
-        # Mapping of top models to just their score
-        scores = {model: best_models[model]['internal_cv_score']
-                  for model in best_models}
-        # Sorted dict of top models just mapped to their top scores
-        best_models_and_scores = OrderedDict(
-            sorted(scores.items(),
-                   key=lambda x: x[1],
-                   reverse=self.greater_score_is_better))
-        self.models = models
-        return best_models_and_scores
-
-    @property
-    @check_fitted
-    def _best_pipeline(self):
-        return self._backend.fitted_pipeline_
-
-    @check_fitted
-    def predict(self, df, target):
-        """
-        Predict the target property of materials given a df of features.
-
-        The predictions are appended to the dataframe in a column called:
-            "{target} predicted"
-
-        Args:
-            df (pandas.DataFrame): Contains all features needed for ML (i.e.,
-                all features contained in the training dataframe.
-            target (str): The property to be predicted. Should match the target
-                used for fitting. May or may not be present in the argument
-                dataframe.
-
-        Returns:
-            (pandas.DataFrame): The argument dataframe plus a column containing
-                the predictions of the target.
-
-        """
-        # todo: We should have the ability to ensembelize predictions based on
-        # todo: the top models (including one model type with mutliple
-        # todo: combinations of model params).
-        if target != self.fitted_target:
-            raise AutomatminerError("Argument dataframe target {} is different from"
-                                " the fitted dataframe target! {}"
-                                "".format(target, self.fitted_target))
-        elif not all([f in df.columns for f in self._features]):
-            not_in_model = [f for f in self._features if f not in df.columns]
-            not_in_df = [f for f in df.columns if f not in self._features]
-            raise AutomatminerError("Features used to build model are different "
-                                "from df columns! Features located in model "
-                                "not located in df: \n{} \n Features located "
-                                "in df not in model: \n{}".format(not_in_df,
-                                                                  not_in_model))
-            raise AutomatminerError("Features used to build model are different"
-                                    " from df columns! Features located in "
-                                    "model not located in df: \n{} \n Features "
-                                    "located in df not in model: \n{}"
-                                    "".format(not_in_df, not_in_model))
-
-        else:
-            X = df[self._features].values  # rectify feature order
-            y_pred = self._backend.predict(X)
-            df[target + " predicted"] = y_pred
-            self.logger.info("Prediction finished successfully.")
-            return df
-
-class NeuralNetworkAdaptor(LoggableMixin):
-    """
-        A dataframe adaptor for a Keras neural network regressor/classifier.
-
-        Args:
-            logger (Logger, bool): A custom logger object to use for logging.
-                Alternatively, if set to True, the default automatminer logger will be
-                used. If set to False, then no logging will occur.
-            hidden_layer_sizes: Number of layers in the neural network
-            init: Initialization function to use for neural network
-            optimizer: Optimizer used in neural network
-            dropout: The dropout rate (used as a form of regularization to reduce overfitting)
-            show_accuracy: Boolean to indicate whether accuracy should be shown when fitting/predicting with the model
-            batch_spec: Tuple consisting of number of epochs the neural network should go through and batch size (number
-                of training examples per epoch
-            activation: Activation function to use for neural network. By default, we use relu
-            input_noise: Any noise that must be added to the input of the system
-            use_maxout: Boolean to indicate if network should be maxout network
-            use_maxnorm: Boolean to indicate if maxnorm regularization constraints should be used
-            learning_rate: Specifies learning rate decay of ADAM optimizer
-            stop_early: True if neural network should stop training after loss starts to increases, false otherwise.
-            **kwargs: Additional (optional) args needed for neural network wrapper.
-
-        Attributes:
-            The following attributes are set during fitting.
-
-            mode (str): Either "regression" or "classification"
-            features (list): The features labels used to develop the ml model.
-            ml_data (dict): The raw ml data used for training.
-            backend (NnWrapper): The Keras neural network architecture used for ML training.
-            is_fit (bool): If True, the adaptor and backend are fit to a dataset.
-            fitted_target (str): The target name in the df used for training.
-            score (double): Internal CV score of the best model (Stored in backend)
-    """
-    def __init__(self, logger=True, init="glorot_uniform", optimizer="adam", hidden_layer_sizes=(100,), units=20, dropout=0.5, show_accuracy=True, batch_spec=((400, 1024), (100, -1)), activation="relu", input_noise=0., use_maxout=False, use_maxnorm=False, learning_rate=0.001, stop_early=False, kfold_splits = 2, **kwargs):
-        self.mode = None
-        self.hidden_layer_sizes = hidden_layer_sizes
-        self.dropout = dropout
-        self.show_accuracy = show_accuracy
-        self.batch_spec = batch_spec
-        self.activation = activation
-        self.input_noise = input_noise
-        self.use_maxout = use_maxout
-        self.use_maxnorm = use_maxnorm
-        self.learning_rate = learning_rate
-        self.stop_early = stop_early
-        self.units = units
-        self._backend = None
-        self.kwargs = kwargs
-        self._features = None
-        self._logger = self.get_logger(logger)
-        self.is_fit = False
-        self.init = init
-        self.optimizer = optimizer
-        self.score = 0
-        self.kfold_splits = kfold_splits
-        self._best_pipeline = None
-        self.backend = None
-        self.best_pipeline = None
-
-    @set_fitted
-    def fit(self, df, target, **fit_kwargs):
-        """
-        Train a neural network by fitting on a dataframe.
-
-        Args:
-            df (pandas.DataFrame): The df to be used for training.
-            target (str): The key used to identify the machine learning target.
-            **fit_kwargs: Keyword arguments to be passed to the neural network's fit method.
-                These arguments must be valid arguments to the Keras neural network fit method.
-
-        Returns:
-            NeuralNetworkAdaptor(self)
-
-        """
-        y = df[target]
-        X = df.drop(columns=target)
-
-        # Determine learning type based on whether classification or regression
-        self.mode = regression_or_classification(df[target])
-        self._features = df.drop(columns=target).columns.tolist()
-        self._ml_data = {"X": X, "y": y}
-        self.fitted_target = target
-        print(self._logger)
-        self._logger.info("Neural network fitting started.")
-        self._backend = NnWrapper(self.init, self.optimizer, self.hidden_layer_sizes, self.units, self.dropout, self.show_accuracy, self.batch_spec, self.activation, self.input_noise, self.use_maxout, self.use_maxnorm, self.learning_rate, self.stop_early, self.kfold_splits, self.mode)
-        self._backend = self._backend.best_model(X, y, self.mode)
-        self._backend.fit(X, y, **fit_kwargs)
-        self._logger.info("Neural network fitting finished.")
-        #self._best_pipeline = self._backend
-        #self.best_pipeline = self._backend
-        self.backend = self._backend
-        return self
-
-    @check_fitted
-    def predict(self, df, target):
-        """
-        Predict the target property of materials given a df of features.
-
-        The predictions are appended to the dataframe in a column called:
-            "{target} predicted"
-
-        Args:
-            df (pandas.DataFrame): Contains all features needed for ML (i.e.,
-                all features contained in the training dataframe.
-            target (str): The property to be predicted. Should match the target
-                used for fitting. May or may not be present in the argument
-                dataframe.
-
-        Returns:
-            (pandas.DataFrame): The argument dataframe plus a column containing
-                the predictions of the target.
-
-        """
-        if target != self.fitted_target:
-            raise AutomatminerError("Argument dataframe target {} is different from"
-                                " the fitted dataframe target! {}"
-                                "".format(target, self.fitted_target))
-        elif not self.is_fit:
-            raise NotFittedError("The TPOT models have not been fit!")
-        elif not all([f in df.columns for f in self._features]):
-            not_in_model = [f for f in self._features if f not in df.columns]
-            not_in_df = [f for f in df.columns if f not in self._features]
-            raise AutomatminerError("Features used to build model are different "
-                                "from df columns! Features located in model "
-                                "not located in df: \n{} \n Features located "
-                                "in df not in model: \n{}".format(not_in_df,
-                                                                  not_in_model))
-        else:
-            X = df[self._features]  # rectify feature order
-            y_pred = self.backend.predict(X)
-            df[target + " predicted"] = y_pred
-            self.logger.debug("Prediction finished successfully.")
-            return df
-
-    @property
-    @check_fitted
-    def best_model(self):
-        """
-        The best model found by the wrapper. Performance is evaluated based on cross validation scores
-
-        Returns:
-            self.backend, self.score (tuple): Contains best architecture returned as well as its cross
-            validation score
-
-        """
-        return self.backend, 0
-
-if __name__ == "__main__":
-    from matminer.datasets.dataset_retrieval import load_dataset
-    from automatminer.featurization import AutoFeaturizer
-    from automatminer.preprocessing import DataCleaner, FeatureReducer
-    import math
-
-    # Load a dataset
-    df = load_dataset("elastic_tensor_2015").rename(
-        columns={"formula": "composition"})[["composition", "K_VRH"]]
-    testdf = df.iloc[400:550]
-    traindf = df.iloc[:400]
-    traindf.reset_index()
-    target = "K_VRH"
-
-    # Get top-lvel transformers
-    autofeater = AutoFeaturizer()
-    cleaner = DataCleaner()
-    reducer = FeatureReducer()
-    learner = NeuralNetworkAdaptor()
-
-    # Fit transformers on training data
-    traindf = autofeater.fit_transform(traindf, target)
-    traindf = cleaner.fit_transform(traindf, target)
-    traindf = reducer.fit_transform(traindf, target)
-    learner.fit(traindf, target)
-
-    # Use transformers on testing data
-    testdf = autofeater.transform(testdf, target)
-    testdf = cleaner.transform(testdf, target)
-    testdf = reducer.transform(testdf, target)
-    testdf = learner.predict(testdf, target)
-    print(testdf)
-    print((testdf[target] - testdf[target + " predicted"]).abs().sum())
-
-<<<<<<< HEAD
-class SinglePipelineAdaptor(AutoMLAdaptor, LoggableMixin):
-    """
-    For running single models or pipelines in a MatPipe pipeline using the same
-    syntax as the AutoML adaptors.
-
-    This adaptor should be able to fit into a MatPipe in similar fashion to
-    TPOTAdaptor.
-
-    Args:
-        model (sklearn Pipeline or BaseEstimator-like): The object you want to
-            use for machine learning. Must implement fit/predict/transform
-            methods analagously to BaseEstimator, but does not need to be a
-            BaseEstimator or Pipeline.
-    """
-
-    def __init__(self, model, logger=True):
-        self._logger = self.get_logger(logger)
-        self._backend = model
-        self._features = None
-        self._ml_data = None
-        self.fitted_target = None
-
-    @set_fitted
-    def fit(self, df, target, **fit_kwargs):
-        # Prevent goofy pandas casting by casting to native
-        y = df[target].values.tolist()
-        X = df.drop(columns=target).values.tolist()
-        self._features = df.drop(columns=target).columns.tolist()
-        self._ml_data = {"X": X, "y": y}
-        self.fitted_target = target
-        model_name = self._backend.__class__.__name__
-        self.logger.info("{} fitting started.".format(model_name))
-        self._backend.fit(X, y)
-        self.logger.info("{} fitting finished.".format(model_name))
-
-    # todo: Remove this duplicated code section, maybe just make a parent class
-    @check_fitted
-    def predict(self, df, target):
-        """
-        Predict the target property of materials given a df of features.
-
-        The predictions are appended to the dataframe in a column called:
-            "{target} predicted"
-
-        Args:
-            df (pandas.DataFrame): Contains all features needed for ML (i.e.,
-                all features contained in the training dataframe.
-            target (str): The property to be predicted. Should match the target
-                used for fitting. May or may not be present in the argument
-                dataframe.
-
-        Returns:
-            (pandas.DataFrame): The argument dataframe plus a column containing
-                the predictions of the target.
-
         """
         if target != self.fitted_target:
             raise AutomatminerError("Argument dataframe target {} is different "
@@ -912,73 +211,6 @@
 
     @property
     @check_fitted
-    def _best_pipeline(self):
-        return self._backend
-
-
-# if __name__ == "__main__":
-#     from matminer.datasets.dataset_retrieval import load_dataset
-#     from automatminer.featurization import AutoFeaturizer
-#     from automatminer.preprocessing import DataCleaner, FeatureReducer
-#     from sklearn.ensemble import RandomForestRegressor
-#     from sklearn.linear_model import SGDRegressor
-#     from sklearn.pipeline import Pipeline
-#     from sklearn.preprocessing import StandardScaler
-#
-#     # Load a dataset
-#     df = load_dataset("elastic_tensor_2015").rename(
-#         columns={"formula": "composition"})[["composition", "K_VRH"]]
-#     testdf = df.iloc[501:550]
-#     traindf = df.iloc[:100]
-#     target = "K_VRH"
-#
-#     # Get top-lvel transformers
-#     autofeater = AutoFeaturizer()
-#     cleaner = DataCleaner()
-#     reducer = FeatureReducer()
-#     # learner = TPOTAdaptor("regression", max_time_mins=5)
-#     learner = SinglePipelineAdaptor(model=RandomForestRegressor())
-#     learner = SinglePipelineAdaptor(model=
-#                                     Pipeline([('scaler', StandardScaler()),
-#                                               ('rfr', RandomForestRegressor())]))
-#
-#     # Fit transformers on training data
-#     traindf = autofeater.fit_transform(traindf, target)
-#     traindf = cleaner.fit_transform(traindf, target)
-#     traindf = reducer.fit_transform(traindf, target)
-#     learner.fit(traindf, target)
-#
-#     # Use transformers on testing data
-#     testdf = autofeater.transform(testdf, target)
-#     testdf = cleaner.transform(testdf, target)
-#     testdf = reducer.transform(testdf, target)
-#     testdf = learner.predict(testdf, target)
-#     print(testdf[["K_VRH", "K_VRH predicted"]])
-
-
-
-    # Get top-lvel transformers
-    autofeater = AutoFeaturizer()
-    cleaner = DataCleaner()
-    reducer = FeatureReducer()
-    learner = NeuralNetworkAdaptor()
-
-    # Fit transformers on training data
-    traindf = autofeater.fit_transform(traindf, target)
-    traindf = cleaner.fit_transform(traindf, target)
-    traindf = reducer.fit_transform(traindf, target)
-    learner.fit(traindf, target)
-
-    # Use transformers on testing data
-    testdf = autofeater.transform(testdf, target)
-    testdf = cleaner.transform(testdf, target)
-    testdf = reducer.transform(testdf, target)
-    testdf = learner.predict(testdf, target)
-    print(testdf)
-    print((testdf[target] - testdf[target + " predicted"]).abs().sum())
-
-    @property
-    @check_fitted
     def best_pipeline(self):
         return self._backend.fitted_pipeline_
 
@@ -1002,10 +234,8 @@
     """
     For running single models or pipelines in a MatPipe pipeline using the same
     syntax as the AutoML adaptors.
-
     This adaptor should be able to fit into a MatPipe in similar fashion to
     TPOTAdaptor.
-
     Args:
         model (sklearn Pipeline or BaseEstimator-like): The object you want to
             use for machine learning. Must implement fit/predict/transform
@@ -1040,21 +270,17 @@
     def predict(self, df, target):
         """
         Predict the target property of materials given a df of features.
-
         The predictions are appended to the dataframe in a column called:
             "{target} predicted"
-
         Args:
             df (pandas.DataFrame): Contains all features needed for ML (i.e.,
                 all features contained in the training dataframe.
             target (str): The property to be predicted. Should match the target
                 used for fitting. May or may not be present in the argument
                 dataframe.
-
         Returns:
             (pandas.DataFrame): The argument dataframe plus a column containing
                 the predictions of the target.
-
         """
         if target != self.fitted_target:
             raise AutomatminerError("Argument dataframe target {} is different "
@@ -1093,49 +319,4 @@
     @property
     @check_fitted
     def backend(self):
-<<<<<<< HEAD
-        return self._backend
-=======
-        return self._backend
-
-
-
-# if __name__ == "__main__":
-#     from matminer.datasets.dataset_retrieval import load_dataset
-#     from automatminer.featurization import AutoFeaturizer
-#     from automatminer.preprocessing import DataCleaner, FeatureReducer
-#     from sklearn.ensemble import RandomForestRegressor
-#     from sklearn.linear_model import SGDRegressor
-#     from sklearn.pipeline import Pipeline
-#     from sklearn.preprocessing import StandardScaler
-#
-#     # Load a dataset
-#     df = load_dataset("elastic_tensor_2015").rename(
-#         columns={"formula": "composition"})[["composition", "K_VRH"]]
-#     testdf = df.iloc[501:550]
-#     traindf = df.iloc[:100]
-#     target = "K_VRH"
-#
-#     # Get top-lvel transformers
-#     autofeater = AutoFeaturizer()
-#     cleaner = DataCleaner()
-#     reducer = FeatureReducer()
-#     # learner = TPOTAdaptor("regression", max_time_mins=5)
-#     learner = SinglePipelineAdaptor(model=RandomForestRegressor())
-#     learner = SinglePipelineAdaptor(model=
-#                                     Pipeline([('scaler', StandardScaler()),
-#                                               ('rfr', RandomForestRegressor())]))
-#
-#     # Fit transformers on training data
-#     traindf = autofeater.fit_transform(traindf, target)
-#     traindf = cleaner.fit_transform(traindf, target)
-#     traindf = reducer.fit_transform(traindf, target)
-#     learner.fit(traindf, target)
-#
-#     # Use transformers on testing data
-#     testdf = autofeater.transform(testdf, target)
-#     testdf = cleaner.transform(testdf, target)
-#     testdf = reducer.transform(testdf, target)
-#     testdf = learner.predict(testdf, target)
-#     print(testdf[["K_VRH", "K_VRH predicted"]])
->>>>>>> 4fb065c5
+        return self._backend