from automatminer.preprocessing import DataCleaner, FeatureReducer
from automatminer.automl import TPOTAdaptor
from automatminer.pipeline import MatPipe
<<<<<<< HEAD
from automatminer.configs import get_debug_config, get_default_config, \
    get_production_config, get_fast_config
=======
from automatminer.presets import get_preset_config
>>>>>>> e3e2862a

__author__ = 'Alex Dunn, Qi Wang, Alex Ganose, Daniel Dopp, Anubhav Jain'
__author_email__ = 'ardunn@lbl.gov'
__license__ = 'Modified BSD'
__version__ = '2018.12.26_beta'<|MERGE_RESOLUTION|>--- conflicted
+++ resolved
@@ -1,12 +1,7 @@
 from automatminer.preprocessing import DataCleaner, FeatureReducer
 from automatminer.automl import TPOTAdaptor
 from automatminer.pipeline import MatPipe
-<<<<<<< HEAD
-from automatminer.configs import get_debug_config, get_default_config, \
-    get_production_config, get_fast_config
-=======
 from automatminer.presets import get_preset_config
->>>>>>> e3e2862a
 
 __author__ = 'Alex Dunn, Qi Wang, Alex Ganose, Daniel Dopp, Anubhav Jain'
 __author_email__ = 'ardunn@lbl.gov'
